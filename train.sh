--- conflicted
+++ resolved
@@ -20,7 +20,6 @@
 echo "Running with X_STEM: $X_STEM"
 echo "Layer name: $LAYER_NAME"
 
-<<<<<<< HEAD
 # if the environment variable $USER is katrinabrown, cd /n/home11/katrinabrown/thesis/reasoning-scheduling
 if [ "$USER" == "katrinabrown" ]; then
     cd /n/home11/katrinabrown/thesis/reasoning-scheduling
@@ -29,10 +28,6 @@
     cd /n/home04/amuppidi/reasoning-scheduling
     PYTHON="~/.conda/envs/torch/bin/python"
 fi
-$PYTHON -u mlp_train.py
-=======
-cd /n/home04/amuppidi/reasoning-scheduling
-~/.conda/envs/torch/bin/python mlp_train_orig.py \
+$PYTHON -u mlp_train_orig.py \
   --X-STEM "$X_STEM" \
-  --layer "$LAYER_NAME"
->>>>>>> 2576577e
+  --layer "$LAYER_NAME"