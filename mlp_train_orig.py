--- conflicted
+++ resolved
@@ -853,13 +853,8 @@
     parser.add_argument("--train_split", type=str, default='train', choices=['train', 'test'], help="Split to use for training")
     parser.add_argument("--test_dataset", type=str, default='gsm8k', choices=['gsm8k', 'math500', 'numina'], help="Dataset for testing")
     parser.add_argument("--test_split", type=str, default='test', choices=['train', 'test'], help="Split to use for testing")
-<<<<<<< HEAD
     parser.add_argument("--X-STEM", type=str, default=X_STEM, help="Base directory for X data")
     parser.add_argument("--Y-STEM", type=str, default=Y_STEM, help="Base directory for Y data")
-=======
-    parser.add_argument("--X-STEM", type=str, default="/n/netscratch/gershman_lab/Lab/amuppidi/reasoning_scheduling_new_orig/data/", help="Base directory for X data")
-    parser.add_argument("--Y-STEM", type=str, default="data/", help="Base directory for Y data")
->>>>>>> 2576577e
     parser.add_argument("--X-key", type=str, default='hidden_state', choices=['hidden_state'], help="Key to use for input to MLP")
     parser.add_argument("--num-epochs", type=int, default=20, help="Number of training epochs")
     parser.add_argument("--batch-size", type=int, default=32, help="Batch size for training")
